use openzeppelin_utils::serde::SerializedAppend;
use snforge_std::DeclareResultTrait;
use starknet::{ContractAddress, contract_address_const};
<<<<<<< HEAD
use snforge_std::{
    cheat_caller_address, cheat_block_timestamp, declare, CheatSpan, ContractClassTrait,
};
=======
use snforge_std::{cheat_caller_address, declare, CheatSpan, ContractClassTrait};
>>>>>>> 7cb0e973
use l2::DAO::{IDAODispatcher, IDAODispatcherTrait, ProposalStatus};

fn owner() -> ContractAddress {
    contract_address_const::<'owner'>()
}

fn alice() -> ContractAddress {
    contract_address_const::<'alice'>()
}

fn deploy_dao(xzb_token: ContractAddress) -> ContractAddress {
    let contract_class = declare("DAO").unwrap().contract_class();
    let mut calldata = array![];
    calldata.append_serde(xzb_token);
    let (contract_address, _) = contract_class.deploy(@calldata).unwrap();
    contract_address
}

fn create_proposal(
    dao: ContractAddress,
    proposal_id: u256,
    description: felt252,
    poll_duration: u64,
    voting_duration: u64,
) {
    let dao_dispatcher = IDAODispatcher { contract_address: dao };
    cheat_caller_address(dao, owner(), CheatSpan::TargetCalls(1));
    dao_dispatcher.create_proposal(proposal_id, description, poll_duration, voting_duration);
}

#[test]
#[should_panic(expected: 'Not in poll phase')]
fn test_double_vote_should_fail() {
    let alice = alice();
    let xzb_token = contract_address_const::<'xzb_token'>();
    let dao = deploy_dao(xzb_token);
    create_proposal(dao, 1, 'Proposal 1', 1000, 2000);

    let dao_dispatcher = IDAODispatcher { contract_address: dao };
    cheat_caller_address(dao, alice, CheatSpan::TargetCalls(1));
    dao_dispatcher.vote_in_poll(1, true);
    dao_dispatcher.vote_in_poll(1, true);
}

#[test]
#[should_panic(expected: 'Not in poll phase')]
fn test_vote_with_no_tokens_should_fail() {
    let bob = contract_address_const::<'bob'>();
    let xzb_token = contract_address_const::<'xzb_token'>();
    let dao = deploy_dao(xzb_token);
    create_proposal(dao, 1, 'Proposal 1', 1000, 2000);

    let dao_dispatcher = IDAODispatcher { contract_address: dao };
    cheat_caller_address(dao, bob, CheatSpan::TargetCalls(1));
    dao_dispatcher.vote_in_poll(1, true);
}

#[test]
fn test_create_proposal() {
    let owner = owner();
    let xzb_token = contract_address_const::<'xzb_token'>();
    let dao = deploy_dao(xzb_token);

    let dao_dispatcher = IDAODispatcher { contract_address: dao };
    cheat_caller_address(dao, owner, CheatSpan::TargetCalls(1));
    dao_dispatcher.create_proposal(1, 'New Proposal'.into(), 1000, 2000);

    let proposal = dao_dispatcher.get_proposal(1);
    assert(proposal.id == 1, 'Proposal ID mismatch');
    assert(proposal.description == 'New Proposal'.into(), 'Proposal description mismatch');
    assert(proposal.creator == owner, 'Proposal creator mismatch');
}

#[test]
#[should_panic(expected: 'Not in poll phase')]
fn test_vote_after_poll_phase_should_fail() {
    let alice = alice();
    let xzb_token = contract_address_const::<'xzb_token'>();
    let dao = deploy_dao(xzb_token);
    create_proposal(dao, 1, 'Proposal 1'.into(), 1, 2000); // Short poll duration

    let dao_dispatcher = IDAODispatcher { contract_address: dao };
    cheat_caller_address(dao, alice, CheatSpan::TargetCalls(1));

    // Simulate time passing
    dao_dispatcher.vote_in_poll(1, true);
}

#[test]
#[should_panic(expected: 'Proposal does not exist')]
fn test_vote_on_nonexistent_proposal_should_fail() {
    let alice = alice();
    let xzb_token = contract_address_const::<'xzb_token'>();
    let dao = deploy_dao(xzb_token);

    let dao_dispatcher = IDAODispatcher { contract_address: dao };
    cheat_caller_address(dao, alice, CheatSpan::TargetCalls(1));
    dao_dispatcher.vote_in_poll(999, true); // Nonexistent proposal ID
}

#[test]
#[should_panic(expected: 'Not in poll phase')]
fn test_double_vote_by_same_voter_should_fail() {
    let alice = alice();
    let xzb_token = contract_address_const::<'xzb_token'>();
    let dao = deploy_dao(xzb_token);
    create_proposal(dao, 1, 'Proposal 1'.into(), 1000, 2000);

    let dao_dispatcher = IDAODispatcher { contract_address: dao };
    cheat_caller_address(dao, alice, CheatSpan::TargetCalls(1));
    dao_dispatcher.vote_in_poll(1, true);
    dao_dispatcher.vote_in_poll(1, false);
}


#[test]
#[should_panic(expected: 'Not in poll phase')]
fn test_vote_with_zero_token_balance_should_fail() {
    let charlie = contract_address_const::<'charlie'>();
    let xzb_token = contract_address_const::<'xzb_token'>();
    let dao = deploy_dao(xzb_token);
    create_proposal(dao, 1, 'Proposal 1'.into(), 1000, 2000);

    let dao_dispatcher = IDAODispatcher { contract_address: dao };
    cheat_caller_address(dao, charlie, CheatSpan::TargetCalls(1));
    dao_dispatcher.vote_in_poll(1, true);
}

#[test]
<<<<<<< HEAD
fn test_start_poll() {
    let owner = owner();
=======
#[should_panic(expected: 'Not in poll phase')]
fn test_tally_poll_votes_passed() {
    let owner = owner();
    let alice = alice();
>>>>>>> 7cb0e973
    let xzb_token = contract_address_const::<'xzb_token'>();
    let dao = deploy_dao(xzb_token);
    create_proposal(dao, 1, 'Proposal 1'.into(), 1000, 2000);

    let dao_dispatcher = IDAODispatcher { contract_address: dao };
<<<<<<< HEAD
    cheat_caller_address(dao, owner, CheatSpan::TargetCalls(1));
    dao_dispatcher.start_poll(1);

    let proposal = dao_dispatcher.get_proposal(1);
    assert(proposal.status == ProposalStatus::PollActive, 'Proposal status mismatch');
}

#[test]
#[should_panic(expected: 'Poll phase already started')]
fn test_start_poll_twice_should_fail() {
    let owner = owner();
=======

    cheat_caller_address(dao, owner, CheatSpan::TargetCalls(1));
    dao_dispatcher.vote_in_poll(1, true);

    cheat_caller_address(dao, alice, CheatSpan::TargetCalls(1));
    dao_dispatcher.vote_in_poll(1, true);

    dao_dispatcher.tally_poll_votes(200);
    let proposal = dao_dispatcher.get_proposal(2);
    assert(proposal.status == ProposalStatus::PollPassed, 'Proposal should be passed');
}

#[test]
#[should_panic(expected: 'Not in poll phase')]
fn test_tally_poll_votes_defeated() {
    let owner = owner();
    let alice = alice();
>>>>>>> 7cb0e973
    let xzb_token = contract_address_const::<'xzb_token'>();
    let dao = deploy_dao(xzb_token);
    create_proposal(dao, 1, 'Proposal 1'.into(), 1000, 2000);

    let dao_dispatcher = IDAODispatcher { contract_address: dao };
<<<<<<< HEAD
    cheat_caller_address(dao, owner, CheatSpan::TargetCalls(1));
    dao_dispatcher.start_poll(1);
    dao_dispatcher.start_poll(1);
}

#[test]
#[should_panic(expected: 'Poll phase ended')]
fn test_start_poll_after_poll_end_should_fail() {
    let owner = owner();
    let xzb_token = contract_address_const::<'xzb_token'>();
    let dao = deploy_dao(xzb_token);
    create_proposal(dao, 1, 'Proposal 1'.into(), 1000, 2000);

    let dao_dispatcher = IDAODispatcher { contract_address: dao };
    cheat_caller_address(dao, owner, CheatSpan::TargetCalls(1));
    cheat_block_timestamp(dao, 1001, CheatSpan::TargetCalls(1));
    dao_dispatcher.start_poll(1);
=======

    cheat_caller_address(dao, owner, CheatSpan::TargetCalls(1));
    dao_dispatcher.vote_in_poll(1, false);

    cheat_caller_address(dao, alice, CheatSpan::TargetCalls(1));
    dao_dispatcher.vote_in_poll(1, false);

    dao_dispatcher.tally_poll_votes(1);
    let proposal = dao_dispatcher.get_proposal(1);
    assert(proposal.status == ProposalStatus::PollFailed, 'Proposal should be defeated');
}

#[test]
#[should_panic(expected: 'Not in poll phase')]
fn test_tally_poll_votes_not_in_poll_phase() {
    let owner = owner();
    let xzb_token = contract_address_const::<'xzb_token'>();
    let dao = deploy_dao(xzb_token);
    create_proposal(dao, 1, 'Proposal 1'.into(), 1, 2000);

    let dao_dispatcher = IDAODispatcher { contract_address: dao };
    cheat_caller_address(dao, owner, CheatSpan::TargetCalls(1));
    dao_dispatcher.vote_in_poll(1, true);

    dao_dispatcher.tally_poll_votes(1);
}

#[test]
#[should_panic(expected: 'Not in poll phase')]
fn test_tally_poll_votes_no_votes() {
    let xzb_token = contract_address_const::<'xzb_token'>();
    let dao = deploy_dao(xzb_token);
    create_proposal(dao, 1, 'Proposal 1'.into(), 1000, 2000);

    let dao_dispatcher = IDAODispatcher { contract_address: dao };

    dao_dispatcher.tally_poll_votes(1);
    let proposal = dao_dispatcher.get_proposal(1);
    assert(proposal.status == ProposalStatus::Pending, 'Not in poll phase');
>>>>>>> 7cb0e973
}<|MERGE_RESOLUTION|>--- conflicted
+++ resolved
@@ -1,13 +1,10 @@
 use openzeppelin_utils::serde::SerializedAppend;
 use snforge_std::DeclareResultTrait;
 use starknet::{ContractAddress, contract_address_const};
-<<<<<<< HEAD
 use snforge_std::{
     cheat_caller_address, cheat_block_timestamp, declare, CheatSpan, ContractClassTrait,
 };
-=======
 use snforge_std::{cheat_caller_address, declare, CheatSpan, ContractClassTrait};
->>>>>>> 7cb0e973
 use l2::DAO::{IDAODispatcher, IDAODispatcherTrait, ProposalStatus};
 
 fn owner() -> ContractAddress {
@@ -122,7 +119,6 @@
     dao_dispatcher.vote_in_poll(1, false);
 }
 
-
 #[test]
 #[should_panic(expected: 'Not in poll phase')]
 fn test_vote_with_zero_token_balance_should_fail() {
@@ -137,21 +133,13 @@
 }
 
 #[test]
-<<<<<<< HEAD
 fn test_start_poll() {
     let owner = owner();
-=======
-#[should_panic(expected: 'Not in poll phase')]
-fn test_tally_poll_votes_passed() {
-    let owner = owner();
-    let alice = alice();
->>>>>>> 7cb0e973
-    let xzb_token = contract_address_const::<'xzb_token'>();
-    let dao = deploy_dao(xzb_token);
-    create_proposal(dao, 1, 'Proposal 1'.into(), 1000, 2000);
-
-    let dao_dispatcher = IDAODispatcher { contract_address: dao };
-<<<<<<< HEAD
+    let xzb_token = contract_address_const::<'xzb_token'>();
+    let dao = deploy_dao(xzb_token);
+    create_proposal(dao, 1, 'Proposal 1'.into(), 1000, 2000);
+
+    let dao_dispatcher = IDAODispatcher { contract_address: dao };
     cheat_caller_address(dao, owner, CheatSpan::TargetCalls(1));
     dao_dispatcher.start_poll(1);
 
@@ -163,8 +151,41 @@
 #[should_panic(expected: 'Poll phase already started')]
 fn test_start_poll_twice_should_fail() {
     let owner = owner();
-=======
-
+    let xzb_token = contract_address_const::<'xzb_token'>();
+    let dao = deploy_dao(xzb_token);
+    create_proposal(dao, 1, 'Proposal 1'.into(), 1000, 2000);
+
+    let dao_dispatcher = IDAODispatcher { contract_address: dao };
+    cheat_caller_address(dao, owner, CheatSpan::TargetCalls(1));
+    dao_dispatcher.start_poll(1);
+    dao_dispatcher.start_poll(1);
+}
+
+#[test]
+#[should_panic(expected: 'Poll phase ended')]
+fn test_start_poll_after_poll_end_should_fail() {
+    let owner = owner();
+    let xzb_token = contract_address_const::<'xzb_token'>();
+    let dao = deploy_dao(xzb_token);
+    create_proposal(dao, 1, 'Proposal 1'.into(), 1000, 2000);
+
+    let dao_dispatcher = IDAODispatcher { contract_address: dao };
+    cheat_caller_address(dao, owner, CheatSpan::TargetCalls(1));
+    cheat_block_timestamp(dao, 1001, CheatSpan::TargetCalls(1));
+    dao_dispatcher.start_poll(1);
+}
+
+#[test]
+#[should_panic(expected: 'Not in poll phase')]
+fn test_tally_poll_votes_defeated() {
+    let owner = owner();
+    let alice = alice();
+    
+    let xzb_token = contract_address_const::<'xzb_token'>();
+    let dao = deploy_dao(xzb_token);
+    create_proposal(dao, 1, 'Proposal 1'.into(), 1000, 2000);
+
+    let dao_dispatcher = IDAODispatcher { contract_address: dao };
     cheat_caller_address(dao, owner, CheatSpan::TargetCalls(1));
     dao_dispatcher.vote_in_poll(1, true);
 
@@ -181,32 +202,12 @@
 fn test_tally_poll_votes_defeated() {
     let owner = owner();
     let alice = alice();
->>>>>>> 7cb0e973
-    let xzb_token = contract_address_const::<'xzb_token'>();
-    let dao = deploy_dao(xzb_token);
-    create_proposal(dao, 1, 'Proposal 1'.into(), 1000, 2000);
-
-    let dao_dispatcher = IDAODispatcher { contract_address: dao };
-<<<<<<< HEAD
-    cheat_caller_address(dao, owner, CheatSpan::TargetCalls(1));
-    dao_dispatcher.start_poll(1);
-    dao_dispatcher.start_poll(1);
-}
-
-#[test]
-#[should_panic(expected: 'Poll phase ended')]
-fn test_start_poll_after_poll_end_should_fail() {
-    let owner = owner();
-    let xzb_token = contract_address_const::<'xzb_token'>();
-    let dao = deploy_dao(xzb_token);
-    create_proposal(dao, 1, 'Proposal 1'.into(), 1000, 2000);
-
-    let dao_dispatcher = IDAODispatcher { contract_address: dao };
-    cheat_caller_address(dao, owner, CheatSpan::TargetCalls(1));
-    cheat_block_timestamp(dao, 1001, CheatSpan::TargetCalls(1));
-    dao_dispatcher.start_poll(1);
-=======
-
+    let xzb_token = contract_address_const::<'xzb_token'>();
+    let dao = deploy_dao(xzb_token);
+    create_proposal(dao, 1, 'Proposal 1'.into(), 1000, 2000);
+
+    let dao_dispatcher = IDAODispatcher { contract_address: dao };
+    
     cheat_caller_address(dao, owner, CheatSpan::TargetCalls(1));
     dao_dispatcher.vote_in_poll(1, false);
 
@@ -245,5 +246,4 @@
     dao_dispatcher.tally_poll_votes(1);
     let proposal = dao_dispatcher.get_proposal(1);
     assert(proposal.status == ProposalStatus::Pending, 'Not in poll phase');
->>>>>>> 7cb0e973
 }